--- conflicted
+++ resolved
@@ -38,13 +38,9 @@
     max_duration: str,
     retries: int,
     priority: int,
-<<<<<<< HEAD
-    boot_disk_size: int = None,
-=======
     task_count: int = 1,
     mount_buckets: List[str] = [],
-    boot_disk_size_gib: int = None,
->>>>>>> 1446d262
+    boot_disk_size: int = None,
     min_cpu_platform: MinCPUPlatform = None,
     accelerators: List[Tuple[str, int]] = [],
     image: str = None,
